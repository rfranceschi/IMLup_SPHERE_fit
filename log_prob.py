--- conflicted
+++ resolved
@@ -73,15 +73,7 @@
             (1e-6 < params['d2g_coeff'] < 1e2) and
             (-5 < params['d2g_exp'] < 5)):
         print("Parameters out of prior")
-<<<<<<< HEAD
         return -np.Inf, -1
-=======
-        output_dict['params'] = params
-        filename = output_dir / f'run_{temp_number}.pickle'
-        with filename.open('wb') as fn:
-            pickle.dump(output_dict, fn)
-        return -np.Inf, temp_number
->>>>>>> 2f69cb3c
 
     radmc3d_exec = Path('~/bin/radmc3d').expanduser()
 
@@ -113,27 +105,11 @@
     lam_opac = opac_dict['lam']
     n_a = len(opac_dict['a'])
 
-<<<<<<< HEAD
     # try:
     write_radmc3d(disk2d, lam_opac, temp_path, show_plots=False)
     # except Exception:
     #    warnings.warn("Index error in write_radmc3d")
     #    return -np.Inf, "Index error in write_radmc3d"
-=======
-    print(f'run ID: {temp_number}')
-
-    try:
-        write_radmc3d(disk2d, lam_opac, temp_path, show_plots=False)
-    except Exception:
-        warnings.warn("Index error in write_radmc3d")
-        output_dict['error'] = "Index error in write_radmc3d"
-        output_dict['params'] = params
-        shutil.copytree(temp_path, output_dir / f'run_write_radmc_error_{temp_number}')
-        filename = output_dir / f'run_write_radmc_error_{temp_number}.pickle'
-        with filename.open('wb') as fn:
-            pickle.dump(output_dict, fn)
-        return -np.Inf, temp_number
->>>>>>> 2f69cb3c
 
     # read the real disk images
 
@@ -160,22 +136,17 @@
         radmc_image_path.replace(temp_path / 'image_mm.out')
         im_mm_sim.writeFits(str(fname_mm_sim), dpc=options['distance'], coord='15h56m09.17658s -37d56m06.1193s')
     else:
-<<<<<<< HEAD
-        #shutil.copytree(temp_path, str(temp_path) + "_error")
-        shutil.move(temp_path, str(temp_path) + "_error")
-        warnings.warn(f"continuum image failed to run, folder copied to {str(temp_path) + '_error'}, radmc3d call was {radmc_call_mm}")
-=======
-        shutil.copytree(temp_path, output_dir / f'run_radmc_mm_error_{temp_number}')
-        warnings.warn(f"continuum image failed to run, folder copied to {output_dir / f'run_error_{temp_number}'}, radmc3d call was {radmc_call_mm}")
+        shutil.move(temp_path, str(temp_path) + "_mm_error")
+        warnings.warn(f"continuum image failed to run, folder copied to {str(temp_path) + '_mm_error'}, radmc3d call was {radmc_call_mm}")
         output_dict['error'] = "continuum image failed to run"
         output_dict['params'] = params
         output_dict['radmc_call_mm'] = radmc_call_mm
         print(output_dict['error'])
-        shutil.copytree(temp_path, output_dir / f'run_error_radmc_continuum_{temp_number}')
-        filename = output_dir / f'run_error_radmc_continuum_{temp_number}.pickle'
+
+        filename = output_dir / f'run_{temp_number}.pickle'
         with filename.open('wb') as fn:
             pickle.dump(output_dict, fn)
->>>>>>> 2f69cb3c
+
         return -np.inf, temp_number
 
     # read as image cube and copy beam properties from observations
@@ -264,20 +235,16 @@
         im.writeFits(str(fname_sca_sim), dpc=options['distance'],
                      fitsheadkeys={'CRPIX1': iq_sca_obs.nxpix / 2 + 1, 'CRPIX2': iq_sca_obs.nxpix / 2 + 1})
     else:
-<<<<<<< HEAD
-        shutil.move(temp_path, str(temp_path) + "_error")
-        warnings.warn(f"scattered light image failed to run, folder moved to {str(temp_path) + '_error'}, radmc3d call was {radmc_call_sca}")
-=======
-        shutil.copytree(temp_path, output_dir / f'run_error_{temp_number}')
-        warnings.warn(f"scattered light image failed to run, folder copied to {output_dir / f'run_error_{temp_number}'}, radmc3d call was {radmc_call_sca}")
-        output_dict['error'] = "scattered image failed to run"
+        shutil.move(temp_path, str(temp_path) + "_sca_error")
+        warnings.warn(f"scattered light image failed to run, folder copied to {str(temp_path) + '_sca_error'}, radmc3d call was {radmc_call_sca}")
+        output_dict['error'] = "continuum image failed to run"
         output_dict['params'] = params
-        output_dict['radmc_call_mm'] = radmc_call_sca
-        shutil.copytree(temp_path, output_dir / f'run_error_radmc_scattering_{temp_number}')
-        filename = output_dir / f'run_error_radmc_scattering_{temp_number}.pickle'
+        output_dict['radmc_call_sca'] = radmc_call_sca
+
+        filename = output_dir / f'run_{temp_number}.pickle'
         with filename.open('wb') as fn:
             pickle.dump(output_dict, fn)
->>>>>>> 2f69cb3c
+
         return -np.inf, temp_number
 
     # read as image cube and copy beam properties from observations
